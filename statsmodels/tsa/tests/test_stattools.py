from statsmodels.compat.python import lrange, PY3

import os
import warnings

import numpy as np
import pandas as pd
import pytest
from numpy.testing import (assert_almost_equal, assert_equal, assert_raises,
                           assert_, assert_allclose)
from pandas import Series, DatetimeIndex, DataFrame

<<<<<<< HEAD
from statsmodels.compat.python import lrange
=======
>>>>>>> 4f5ec6fa
from statsmodels.datasets import macrodata, sunspots
from statsmodels.tools.sm_exceptions import (CollinearityWarning,
                                             MissingDataError)
from statsmodels.tsa.stattools import (adfuller, acf, pacf_yw,
                                       pacf, grangercausalitytests,
                                       coint, acovf, kpss,
                                       arma_order_select_ic, levinson_durbin)


DECIMAL_8 = 8
DECIMAL_6 = 6
DECIMAL_5 = 5
DECIMAL_4 = 4
DECIMAL_3 = 3
DECIMAL_2 = 2
DECIMAL_1 = 1


@pytest.fixture('module')
def acovf_data():
    rnd = np.random.RandomState(12345)
    return rnd.randn(250)


class CheckADF(object):
    """
    Test Augmented Dickey-Fuller

    Test values taken from Stata.
    """
    levels = ['1%', '5%', '10%']
    data = macrodata.load_pandas()
    x = data.data['realgdp'].values
    y = data.data['infl'].values

    def test_teststat(self):
        assert_almost_equal(self.res1[0], self.teststat, DECIMAL_5)

    def test_pvalue(self):
        assert_almost_equal(self.res1[1], self.pvalue, DECIMAL_5)

    def test_critvalues(self):
        critvalues = [self.res1[4][lev] for lev in self.levels]
        assert_almost_equal(critvalues, self.critvalues, DECIMAL_2)


class TestADFConstant(CheckADF):
    """
    Dickey-Fuller test for unit root
    """
    @classmethod
    def setup_class(cls):
        cls.res1 = adfuller(cls.x, regression="c", autolag=None,
                maxlag=4)
        cls.teststat = .97505319
        cls.pvalue = .99399563
        cls.critvalues = [-3.476, -2.883, -2.573]


class TestADFConstantTrend(CheckADF):
    """
    """
    @classmethod
    def setup_class(cls):
        cls.res1 = adfuller(cls.x, regression="ct", autolag=None,
                maxlag=4)
        cls.teststat = -1.8566374
        cls.pvalue = .67682968
        cls.critvalues = [-4.007, -3.437, -3.137]


#class TestADFConstantTrendSquared(CheckADF):
#    """
#    """
#    pass
#TODO: get test values from R?


class TestADFNoConstant(CheckADF):
    """
    """
    @classmethod
    def setup_class(cls):
        cls.res1 = adfuller(cls.x, regression="nc", autolag=None,
                maxlag=4)
        cls.teststat = 3.5227498
        cls.pvalue = .99999 # Stata does not return a p-value for noconstant.
                        # Tau^max in MacKinnon (1994) is missing, so it is
                        # assumed that its right-tail is well-behaved
        cls.critvalues = [-2.587, -1.950, -1.617]


# No Unit Root

class TestADFConstant2(CheckADF):
    @classmethod
    def setup_class(cls):
        cls.res1 = adfuller(cls.y, regression="c", autolag=None,
                maxlag=1)
        cls.teststat = -4.3346988
        cls.pvalue = .00038661
        cls.critvalues = [-3.476, -2.883, -2.573]


class TestADFConstantTrend2(CheckADF):
    @classmethod
    def setup_class(cls):
        cls.res1 = adfuller(cls.y, regression="ct", autolag=None,
                maxlag=1)
        cls.teststat = -4.425093
        cls.pvalue = .00199633
        cls.critvalues = [-4.006, -3.437, -3.137]


class TestADFNoConstant2(CheckADF):
    @classmethod
    def setup_class(cls):
        cls.res1 = adfuller(cls.y, regression="nc", autolag=None,
                maxlag=1)
        cls.teststat = -2.4511596
        cls.pvalue = 0.013747
        # Stata does not return a p-value for noconstant
        # this value is just taken from our results
        cls.critvalues = [-2.587,-1.950,-1.617]
        _, _1, _2, cls.store = adfuller(cls.y, regression="nc", autolag=None,
                                         maxlag=1, store=True)

    def test_store_str(self):
        assert_('Augmented Dickey-Fuller Test' in str(self.store))


class CheckCorrGram(object):
    """
    Set up for ACF, PACF tests.
    """
    data = macrodata.load_pandas()
    x = data.data['realgdp']
    filename = os.path.dirname(os.path.abspath(__file__))+\
            "/results/results_corrgram.csv"
    results = pd.read_csv(filename, delimiter=',')

    #not needed: add 1. for lag zero
    #self.results['acvar'] = np.concatenate(([1.], self.results['acvar']))


class TestACF(CheckCorrGram):
    """
    Test Autocorrelation Function
    """
    @classmethod
    def setup_class(cls):
        cls.acf = cls.results['acvar']
        #cls.acf = np.concatenate(([1.], cls.acf))
        cls.qstat = cls.results['Q1']
        cls.res1 = acf(cls.x, nlags=40, qstat=True, alpha=.05, fft=False)
        cls.confint_res = cls.results[['acvar_lb','acvar_ub']].values

    def test_acf(self):
        assert_almost_equal(self.res1[0][1:41], self.acf, DECIMAL_8)

    def test_confint(self):
        centered = self.res1[1] - self.res1[1].mean(1)[:,None]
        assert_almost_equal(centered[1:41], self.confint_res, DECIMAL_8)

    def test_qstat(self):
        assert_almost_equal(self.res1[2][:40], self.qstat, DECIMAL_3)
        # 3 decimal places because of stata rounding

#    def pvalue(self):
#        pass
#NOTE: shouldn't need testing if Q stat is correct


class TestACF_FFT(CheckCorrGram):
    # Test Autocorrelation Function using FFT
    @classmethod
    def setup_class(cls):
        cls.acf = cls.results['acvarfft']
        cls.qstat = cls.results['Q1']
        cls.res1 = acf(cls.x, nlags=40, qstat=True, fft=True)

    def test_acf(self):
        assert_almost_equal(self.res1[0][1:], self.acf, DECIMAL_8)

    def test_qstat(self):
        #todo why is res1/qstat 1 short
        assert_almost_equal(self.res1[1], self.qstat, DECIMAL_3)


class TestACFMissing(CheckCorrGram):
    # Test Autocorrelation Function using Missing
    @classmethod
    def setup_class(cls):
        cls.x = np.concatenate((np.array([np.nan]),cls.x))
        cls.acf = cls.results['acvar'] # drop and conservative
        cls.qstat = cls.results['Q1']
        cls.res_drop = acf(cls.x, nlags=40, qstat=True, alpha=.05,
                           missing='drop', fft=False)
        cls.res_conservative = acf(cls.x, nlags=40, qstat=True, alpha=.05,
                                   fft=False, missing='conservative')
        cls.acf_none = np.empty(40) * np.nan  # lags 1 to 40 inclusive
        cls.qstat_none = np.empty(40) * np.nan
        cls.res_none = acf(cls.x, nlags=40, qstat=True, alpha=.05,
                           missing='none', fft=False)

    def test_raise(self):
        with pytest.raises(MissingDataError):
            acf(self.x, nlags=40, qstat=True, fft=False, alpha=.05,
                missing='raise')

    def test_acf_none(self):
        assert_almost_equal(self.res_none[0][1:41], self.acf_none, DECIMAL_8)

    def test_acf_drop(self):
        assert_almost_equal(self.res_drop[0][1:41], self.acf, DECIMAL_8)

    def test_acf_conservative(self):
        assert_almost_equal(self.res_conservative[0][1:41], self.acf,
                            DECIMAL_8)

    def test_qstat_none(self):
        #todo why is res1/qstat 1 short
        assert_almost_equal(self.res_none[2], self.qstat_none, DECIMAL_3)

# how to do this test? the correct q_stat depends on whether nobs=len(x) is
# used when x contains NaNs or whether nobs<len(x) when x contains NaNs
#    def test_qstat_drop(self):
#        assert_almost_equal(self.res_drop[2][:40], self.qstat, DECIMAL_3)


class TestPACF(CheckCorrGram):
    @classmethod
    def setup_class(cls):
        cls.pacfols = cls.results['PACOLS']
        cls.pacfyw = cls.results['PACYW']

    def test_ols(self):
        pacfols, confint = pacf(self.x, nlags=40, alpha=.05, method="ols")
        assert_almost_equal(pacfols[1:], self.pacfols, DECIMAL_6)
        centered = confint - confint.mean(1)[:,None]
        # from edited Stata ado file
        res = [[-.1375625, .1375625]] * 40
        assert_almost_equal(centered[1:41], res, DECIMAL_6)
        # check lag 0
        assert_equal(centered[0], [0., 0.])
        assert_equal(confint[0], [1, 1])
        assert_equal(pacfols[0], 1)

    def test_yw(self):
        pacfyw = pacf_yw(self.x, nlags=40, method="mle")
        assert_almost_equal(pacfyw[1:], self.pacfyw, DECIMAL_8)

    def test_ld(self):
        pacfyw = pacf_yw(self.x, nlags=40, method="mle")
        pacfld = pacf(self.x, nlags=40, method="ldb")
        assert_almost_equal(pacfyw, pacfld, DECIMAL_8)

        pacfyw = pacf(self.x, nlags=40, method="yw")
        pacfld = pacf(self.x, nlags=40, method="ldu")
        assert_almost_equal(pacfyw, pacfld, DECIMAL_8)


class CheckCoint(object):
    """
    Test Cointegration Test Results for 2-variable system

    Test values taken from Stata
    """
    levels = ['1%', '5%', '10%']
    data = macrodata.load_pandas()
    y1 = data.data['realcons'].values
    y2 = data.data['realgdp'].values

    def test_tstat(self):
        assert_almost_equal(self.coint_t,self.teststat, DECIMAL_4)


# this doesn't produce the old results anymore
class TestCoint_t(CheckCoint):
    """
    Get AR(1) parameter on residuals
    """
    @classmethod
    def setup_class(cls):
        #cls.coint_t = coint(cls.y1, cls.y2, trend="c")[0]
        cls.coint_t = coint(cls.y1, cls.y2, trend="c", maxlag=0, autolag=None)[0]
        cls.teststat = -1.8208817
        cls.teststat = -1.830170986148


def test_coint():
    nobs = 200
    scale_e = 1
    const = [1, 0, 0.5, 0]
    np.random.seed(123)
    unit = np.random.randn(nobs).cumsum()
    y = scale_e * np.random.randn(nobs, 4)
    y[:, :2] += unit[:, None]
    y += const
    y = np.round(y, 4)

    for trend in []:#['c', 'ct', 'ctt', 'nc']:
        print('\n', trend)
        print(coint(y[:, 0], y[:, 1], trend=trend, maxlag=4, autolag=None))
        print(coint(y[:, 0], y[:, 1:3], trend=trend, maxlag=4, autolag=None))
        print(coint(y[:, 0], y[:, 2:], trend=trend, maxlag=4, autolag=None))
        print(coint(y[:, 0], y[:, 1:], trend=trend, maxlag=4, autolag=None))

    # results from Stata egranger
    res_egranger = {}
    # trend = 'ct'
    res = res_egranger['ct'] = {}
    res[0]  = [-5.615251442239, -4.406102369132,  -3.82866685109, -3.532082997903]
    res[1]  = [-5.63591313706, -4.758609717199, -4.179130554708, -3.880909696863]
    res[2]  = [-2.892029275027, -4.758609717199, -4.179130554708, -3.880909696863]
    res[3]  = [-5.626932544079,  -5.08363327039, -4.502469783057,   -4.2031051091]

    # trend = 'c'
    res = res_egranger['c'] = {}
    # first critical value res[0][1] has a discrepancy starting at 4th decimal
    res[0]  = [-5.760696844656, -3.952043522638, -3.367006313729, -3.065831247948]
    # manually adjusted to have higher precision as in other cases
    res[0][1] = -3.952321293401682
    res[1]  = [-5.781087068772, -4.367111915942, -3.783961136005, -3.483501524709]
    res[2]  = [-2.477444137366, -4.367111915942, -3.783961136005, -3.483501524709]
    res[3]  = [-5.778205811661, -4.735249216434, -4.152738973763, -3.852480848968]

    # trend = 'ctt'
    res = res_egranger['ctt'] = {}
    res[0]  = [-5.644431269946, -4.796038299708, -4.221469431008, -3.926472577178]
    res[1]  = [-5.665691609506, -5.111158174219,  -4.53317278104,  -4.23601008516]
    res[2]  = [-3.161462374828, -5.111158174219,  -4.53317278104,  -4.23601008516]
    res[3]  = [-5.657904558563, -5.406880189412, -4.826111619543, -4.527090164875]

    # The following for 'nc' are only regression test numbers
    # trend = 'nc' not allowed in egranger
    # trend = 'nc'
    res = res_egranger['nc'] = {}
    nan = np.nan  # shortcut for table
    res[0]  = [-3.7146175989071137, nan, nan, nan]
    res[1]  = [-3.8199323012888384, nan, nan, nan]
    res[2]  = [-1.6865000791270679, nan, nan, nan]
    res[3]  = [-3.7991270451873675, nan, nan, nan]

    for trend in ['c', 'ct', 'ctt', 'nc']:
        res1 = {}
        res1[0] = coint(y[:, 0], y[:, 1], trend=trend, maxlag=4, autolag=None)
        res1[1] = coint(y[:, 0], y[:, 1:3], trend=trend, maxlag=4,
                        autolag=None)
        res1[2] = coint(y[:, 0], y[:, 2:], trend=trend, maxlag=4, autolag=None)
        res1[3] = coint(y[:, 0], y[:, 1:], trend=trend, maxlag=4, autolag=None)

        for i in range(4):
            res = res_egranger[trend]

            assert_allclose(res1[i][0], res[i][0], rtol=1e-11)
            r2 = res[i][1:]
            r1 = res1[i][2]
            assert_allclose(r1, r2, rtol=0, atol=6e-7)

    # use default autolag #4490
    res1_0 = coint(y[:, 0], y[:, 1], trend='ct', maxlag=4)
    assert_allclose(res1_0[2], res_egranger['ct'][0][1:], rtol=0, atol=6e-7)
    # the following is just a regression test
    assert_allclose(res1_0[:2], [-13.992946638547112, 2.270898990540678e-27],
                    rtol=1e-10, atol=1e-27)


def test_coint_identical_series():
    nobs = 200
    scale_e = 1
    np.random.seed(123)
    y = scale_e * np.random.randn(nobs)
    warnings.simplefilter('always', CollinearityWarning)
    with warnings.catch_warnings(record=True) as w:
        c = coint(y, y, trend="c", maxlag=0, autolag=None)
    assert_equal(len(w), 1)
    assert_equal(c[1], 0.0)
    assert_(np.isneginf(c[0]))


def test_coint_perfect_collinearity():
    # test uses nearly perfect collinearity
    nobs = 200
    scale_e = 1
    np.random.seed(123)
    x = scale_e * np.random.randn(nobs, 2)
    y = 1 + x.sum(axis=1) + 1e-7 * np.random.randn(nobs)
    warnings.simplefilter('always', CollinearityWarning)
    with warnings.catch_warnings(record=True) as w:
        c = coint(y, x, trend="c", maxlag=0, autolag=None)
    assert_equal(c[1], 0.0)
    assert_(np.isneginf(c[0]))


class TestGrangerCausality(object):

    def test_grangercausality(self):
        # some example data
        mdata = macrodata.load_pandas().data
        mdata = mdata[['realgdp', 'realcons']].values
        data = mdata.astype(float)
        data = np.diff(np.log(data), axis=0)

        #R: lmtest:grangertest
        r_result = [0.243097, 0.7844328, 195, 2]  # f_test
        gr = grangercausalitytests(data[:, 1::-1], 2, verbose=False)
        assert_almost_equal(r_result, gr[2][0]['ssr_ftest'], decimal=7)
        assert_almost_equal(gr[2][0]['params_ftest'], gr[2][0]['ssr_ftest'], decimal=7)

    def test_granger_fails_on_nobs_check(self):
        # Test that if maxlag is too large, Granger Test raises a clear error.
        X = np.random.rand(10, 2)
        grangercausalitytests(X, 2, verbose=False)  # This should pass.
        assert_raises(ValueError, grangercausalitytests, X, 3, verbose=False)


class SetupKPSS(object):
    data = macrodata.load_pandas()
    x = data.data['realgdp'].values


class TestKPSS(SetupKPSS):
    """
    R-code
    ------
    library(tseries)
    kpss.stat(x, "Level")
    kpss.stat(x, "Trend")

    In this context, x is the vector containing the
    macrodata['realgdp'] series.
    """

    def test_fail_nonvector_input(self):
        with warnings.catch_warnings(record=True) as w:
            kpss(self.x)  # should be fine

        x = np.random.rand(20, 2)
        assert_raises(ValueError, kpss, x)

    def test_fail_unclear_hypothesis(self):
        # these should be fine,
        with warnings.catch_warnings(record=True) as w:
            kpss(self.x, 'c')
            kpss(self.x, 'C')
            kpss(self.x, 'ct')
            kpss(self.x, 'CT')

        assert_raises(ValueError, kpss, self.x, "unclear hypothesis")

    def test_teststat(self):
        with warnings.catch_warnings(record=True) as w:
            kpss_stat, pval, lags, crits = kpss(self.x, 'c', 3)
        assert_almost_equal(kpss_stat, 5.0169, DECIMAL_3)

        with warnings.catch_warnings(record=True) as w:
            kpss_stat, pval, lags, crits = kpss(self.x, 'ct', 3)
        assert_almost_equal(kpss_stat, 1.1828, DECIMAL_3)

    def test_pval(self):
        with warnings.catch_warnings(record=True) as w:
            kpss_stat, pval, lags, crits = kpss(self.x, 'c', 3)
        assert_equal(pval, 0.01)

        with warnings.catch_warnings(record=True) as w:
            kpss_stat, pval, lags, crits = kpss(self.x, 'ct', 3)
        assert_equal(pval, 0.01)

    def test_store(self):
        with warnings.catch_warnings(record=True) as w:
            kpss_stat, pval, crit, store = kpss(self.x, 'c', 3, True)

        # assert attributes, and make sure they're correct
        assert_equal(store.statistics.nobs, len(self.x))
        assert_equal(store.statistics.lags, 3)

    def test_lags(self):
        with warnings.catch_warnings(record=True) as w:
            kpss_stat, pval, lags, crits = kpss(self.x, 'c')
        assert_equal(lags, int(np.ceil(12. * np.power(len(self.x) / 100., 1 / 4.))))
        # assert_warns(UserWarning, kpss, self.x)


def test_pandasacovf():
    s = Series(lrange(1, 11))
    assert_almost_equal(acovf(s, fft=False), acovf(s.values, fft=False))


def test_acovf2d():
    dta = sunspots.load_pandas().data
    dta.index = DatetimeIndex(start='1700', end='2009', freq='A')[:309]
    del dta["YEAR"]
    res = acovf(dta, fft=False)
    assert_equal(res, acovf(dta.values, fft=False))
    x = np.random.random((10, 2))
    with pytest.raises(ValueError):
        acovf(x, fft=False)


def test_acovf_fft_vs_convolution():
    np.random.seed(1)
    q = np.random.normal(size=100)

    for demean in [True, False]:
        for unbiased in [True, False]:
            F1 = acovf(q, demean=demean, unbiased=unbiased, fft=True)
            F2 = acovf(q, demean=demean, unbiased=unbiased, fft=False)
            assert_almost_equal(F1, F2, decimal=7)


@pytest.mark.slow
def test_arma_order_select_ic():
    # smoke test, assumes info-criteria are right
    from statsmodels.tsa.arima_process import arma_generate_sample

    arparams = np.array([.75, -.25])
    maparams = np.array([.65, .35])
    arparams = np.r_[1, -arparams]
    maparam = np.r_[1, maparams]
    nobs = 250
    np.random.seed(2014)
    y = arma_generate_sample(arparams, maparams, nobs)
    res = arma_order_select_ic(y, ic=['aic', 'bic'], trend='nc')
    # regression tests in case we change algorithm to minic in sas
    aic_x = np.array([[       np.nan,  552.7342255 ,  484.29687843],
                      [ 562.10924262,  485.5197969 ,  480.32858497],
                      [ 507.04581344,  482.91065829,  481.91926034],
                      [ 484.03995962,  482.14868032,  483.86378955],
                      [ 481.8849479 ,  483.8377379 ,  485.83756612]])
    bic_x = np.array([[       np.nan,  559.77714733,  494.86126118],
                      [ 569.15216446,  496.08417966,  494.41442864],
                      [ 517.61019619,  496.99650196,  499.52656493],
                      [ 498.12580329,  499.75598491,  504.99255506],
                      [ 499.49225249,  504.96650341,  510.48779255]])
    aic = DataFrame(aic_x, index=lrange(5), columns=lrange(3))
    bic = DataFrame(bic_x, index=lrange(5), columns=lrange(3))
    assert_almost_equal(res.aic.values, aic.values, 5)
    assert_almost_equal(res.bic.values, bic.values, 5)
    assert_equal(res.aic_min_order, (1, 2))
    assert_equal(res.bic_min_order, (1, 2))
    assert_(res.aic.index.equals(aic.index))
    assert_(res.aic.columns.equals(aic.columns))
    assert_(res.bic.index.equals(bic.index))
    assert_(res.bic.columns.equals(bic.columns))

    index = pd.date_range('2000-1-1', freq='M', periods=len(y))
    y_series = pd.Series(y, index=index)
    res_pd = arma_order_select_ic(y_series, max_ar=2, max_ma=1,
                                  ic=['aic', 'bic'], trend='nc')
    assert_almost_equal(res_pd.aic.values, aic.values[:3, :2], 5)
    assert_almost_equal(res_pd.bic.values, bic.values[:3, :2], 5)
    assert_equal(res_pd.aic_min_order, (2, 1))
    assert_equal(res_pd.bic_min_order, (1, 1))

    res = arma_order_select_ic(y, ic='aic', trend='nc')
    assert_almost_equal(res.aic.values, aic.values, 5)
    assert_(res.aic.index.equals(aic.index))
    assert_(res.aic.columns.equals(aic.columns))
    assert_equal(res.aic_min_order, (1, 2))


def test_arma_order_select_ic_failure():
    # this should trigger an SVD convergence failure, smoke test that it
    # returns, likely platform dependent failure...
    # looks like AR roots may be cancelling out for 4, 1?
    y = np.array([ 0.86074377817203640006,  0.85316549067906921611,
        0.87104653774363305363,  0.60692382068987393851,
        0.69225941967301307667,  0.73336177248909339976,
        0.03661329261479619179,  0.15693067239962379955,
        0.12777403512447857437, -0.27531446294481976   ,
       -0.24198139631653581283, -0.23903317951236391359,
       -0.26000241325906497947, -0.21282920015519238288,
       -0.15943768324388354896,  0.25169301564268781179,
        0.1762305709151877342 ,  0.12678133368791388857,
        0.89755829086753169399,  0.82667068795350151511])
    import warnings
    with warnings.catch_warnings():
        # catch a hessian inversion and convergence failure warning
        warnings.simplefilter("ignore")
        res = arma_order_select_ic(y)


def test_acf_fft_dataframe():
    # regression test #322

    result = acf(sunspots.load_pandas().data[['SUNACTIVITY']], fft=True)
    assert_equal(result.ndim, 1)


def test_levinson_durbin_acov():
    rho = 0.9
    m = 20
    acov = rho**np.arange(200)
    sigma2_eps, ar, pacf, _, _ = levinson_durbin(acov, m, isacov=True)
    assert_allclose(sigma2_eps, 1 - rho ** 2)
    assert_allclose(ar, np.array([rho] + [0] * (m - 1)), atol=1e-8)
    assert_allclose(pacf, np.array([1, rho] + [0] * (m - 1)), atol=1e-8)


@pytest.mark.parametrize("missing", ['conservative', 'drop', 'raise', 'none'])
@pytest.mark.parametrize("fft", [False, True])
@pytest.mark.parametrize("demean", [True, False])
@pytest.mark.parametrize("unbiased", [True, False])
def test_acovf_nlags(acovf_data, unbiased, demean, fft, missing):
    full = acovf(acovf_data, unbiased=unbiased, demean=demean, fft=fft,
                 missing=missing)
    limited = acovf(acovf_data, unbiased=unbiased, demean=demean, fft=fft,
                    missing=missing, nlag=10)
    assert_allclose(full[:11], limited)


@pytest.mark.parametrize("missing", ['conservative', 'drop'])
@pytest.mark.parametrize("fft", [False, True])
@pytest.mark.parametrize("demean", [True, False])
@pytest.mark.parametrize("unbiased", [True, False])
def test_acovf_nlags_missing(acovf_data, unbiased, demean, fft, missing):
    acovf_data = acovf_data.copy()
    acovf_data[1:3] = np.nan
    full = acovf(acovf_data, unbiased=unbiased, demean=demean, fft=fft,
                 missing=missing)
    limited = acovf(acovf_data, unbiased=unbiased, demean=demean, fft=fft,
                    missing=missing, nlag=10)
    assert_allclose(full[:11], limited)


def test_acovf_error(acovf_data):
    with pytest.raises(ValueError):
        acovf(acovf_data, nlag=250, fft=False)


def test_acovf_warns(acovf_data):
    with pytest.warns(FutureWarning):
        acovf(acovf_data)


def test_acf_warns(acovf_data):
    with pytest.warns(FutureWarning):
        acf(acovf_data, nlags=40)<|MERGE_RESOLUTION|>--- conflicted
+++ resolved
@@ -10,10 +10,6 @@
                            assert_, assert_allclose)
 from pandas import Series, DatetimeIndex, DataFrame
 
-<<<<<<< HEAD
-from statsmodels.compat.python import lrange
-=======
->>>>>>> 4f5ec6fa
 from statsmodels.datasets import macrodata, sunspots
 from statsmodels.tools.sm_exceptions import (CollinearityWarning,
                                              MissingDataError)
